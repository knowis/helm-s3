--- conflicted
+++ resolved
@@ -29,7 +29,6 @@
 )
 
 type pushAction struct {
-<<<<<<< HEAD
 	// required parameters
 
 	chartPath string
@@ -41,13 +40,7 @@
 	dryRun         bool
 	ignoreIfExists bool
 	acl            string
-=======
-	chartPath   string
-	repoName    string
-	force       bool
-	acl         string
-	repoBaseURL string
->>>>>>> 69756d58
+	repoBaseURL    string
 }
 
 func (act pushAction) Run(ctx context.Context) error {
