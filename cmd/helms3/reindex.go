package main

import (
	"context"

	"github.com/pkg/errors"

	"github.com/hypnoglow/helm-s3/internal/awss3"
	"github.com/hypnoglow/helm-s3/internal/awsutil"
	"github.com/hypnoglow/helm-s3/internal/helmutil"
	"github.com/hypnoglow/helm-s3/internal/index"
)

type reindexAction struct {
<<<<<<< HEAD
	repoName    string
	repoBaseURL string
=======
	repoName string
	acl      string
>>>>>>> 890f235a
}

func (act reindexAction) Run(ctx context.Context) error {
	repoEntry, err := helmutil.LookupRepoEntry(act.repoName)
	if err != nil {
		return err
	}

	sess, err := awsutil.Session()
	if err != nil {
		return err
	}
	storage := awss3.New(sess)

	items, errs := storage.Traverse(ctx, repoEntry.URL)

	// if you have a public repository, you might want to set chart base url to the s3 buckets website address
	var repoBaseURL string
	if act.repoBaseURL == "" {
		repoBaseURL = repoEntry.URL
	} else {
		repoBaseURL = act.repoBaseURL
	}

	builtIndex := make(chan *index.Index, 1)
	go func() {
		idx := index.New()
		for item := range items {
			idx.Add(item.Meta, item.Filename, repoBaseURL, item.Hash)
		}
		idx.SortEntries()

		builtIndex <- idx
	}()

	for err = range errs {
		return errors.Wrap(err, "traverse the chart repository")
	}

	idx := <-builtIndex

	r, err := idx.Reader()
	if err != nil {
		return errors.Wrap(err, "get index reader")
	}

	if err := storage.PutIndex(ctx, repoEntry.URL, act.acl, r); err != nil {
		return errors.Wrap(err, "upload index to the repository")
	}

	if err := idx.WriteFile(repoEntry.Cache, 0644); err != nil {
		return errors.WithMessage(err, "update local index")
	}

	return nil
}<|MERGE_RESOLUTION|>--- conflicted
+++ resolved
@@ -12,13 +12,9 @@
 )
 
 type reindexAction struct {
-<<<<<<< HEAD
 	repoName    string
+	acl         string
 	repoBaseURL string
-=======
-	repoName string
-	acl      string
->>>>>>> 890f235a
 }
 
 func (act reindexAction) Run(ctx context.Context) error {
