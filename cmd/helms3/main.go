package main

import (
	"context"
	"fmt"
	"log"
	"os"
	"time"

	"gopkg.in/alecthomas/kingpin.v2"
)

var (
	version = "master"
)

const (
	actionVersion = "version"
	actionInit    = "init"
	actionPush    = "push"
	actionReindex = "reindex"
	actionDelete  = "delete"

	defaultTimeout       = time.Minute * 5
	defaultTimeoutString = "5m"

	helpFlagTimeout = `Timeout for the whole operation to complete. Defaults to 5 minutes.

If you don't use MFA, it may be reasonable to lower the timeout
for the most commands, for example to 10 seconds.

In opposite, in cases where you want to reindex big repository
(e.g. 10 000 charts), you definitely want to increase the timeout.
`

	helpFlagACL = `S3 Object ACL to set on the Chart and Index object.

For more information on S3 ACLs please see https://docs.aws.amazon.com/AmazonS3/latest/dev/acl-overview.html#canned-acl
`
)

// Action describes plugin action that can be run.
type Action interface {
	Run(context.Context) error
}

func main() {
	log.SetFlags(0)

	if len(os.Args) == 5 && !isAction(os.Args[1]) {
		cmd := proxyCmd{uri: os.Args[4]}
		ctx, cancel := context.WithTimeout(context.Background(), defaultTimeout)
		defer cancel()
		if err := cmd.Run(ctx); err != nil {
			log.Fatal(err)
		}
		return
	}

	cli := kingpin.New("helm s3", "")
	cli.Command(actionVersion, "Show plugin version.")

	timeout := cli.Flag("timeout", helpFlagTimeout).
		Default(defaultTimeoutString).
		Duration()

	acl := cli.Flag("acl", helpFlagACL).
		Default("").
		OverrideDefaultFromEnvar("S3_ACL").
		String()

	initCmd := cli.Command(actionInit, "Initialize empty repository on AWS S3.")
	initURI := initCmd.Arg("uri", "URI of repository, e.g. s3://awesome-bucket/charts").
		Required().
		String()

	pushCmd := cli.Command(actionPush, "Push chart to the repository.")
	pushChartPath := pushCmd.Arg("chartPath", "Path to a chart, e.g. ./epicservice-0.5.1.tgz").
		Required().
		String()
	pushTargetRepository := pushCmd.Arg("repo", "Target repository to push to").
		Required().
		String()
	pushForce := pushCmd.Flag("force", "Replace the chart if it already exists. This can cause the repository to lose existing chart; use it with care.").
		Bool()
	pushDryRun := pushCmd.Flag("dry-run", "Simulate a push, but don't actually touch anything.").
		Bool()
	pushIgnoreIfExists := pushCmd.Flag("ignore-if-exists", "If the chart already exists, exit normally and do not trigger an error.").
		Bool()
	repoBaseURL := pushCmd.Flag("base-url", "the base url of the chart packages that are published").
		Default("").
		String()

	reindexCmd := cli.Command(actionReindex, "Reindex the repository.")
	reindexTargetRepository := reindexCmd.Arg("repo", "Target repository to reindex").
		Required().
		String()

	deleteCmd := cli.Command(actionDelete, "Delete chart from the repository.").Alias("del")
	deleteChartName := deleteCmd.Arg("chartName", "Name of chart to delete").
		Required().
		String()
	deleteChartVersion := deleteCmd.Flag("version", "Version of chart to delete").
		Required().
		String()
	deleteTargetRepository := deleteCmd.Arg("repo", "Target repository to delete from").
		Required().
		String()

	action := kingpin.MustParse(cli.Parse(os.Args[1:]))
	if action == "" {
		cli.Usage(os.Args[1:])
		os.Exit(0)
	}

	var act Action
	switch action {
	case actionVersion:
		fmt.Print(version)
		return

	case actionInit:
		act = initAction{
			uri: *initURI,
			acl: *acl,
		}
		defer fmt.Printf("Initialized empty repository at %s\n", *initURI)

	case actionPush:
		act = pushAction{
<<<<<<< HEAD
			chartPath:      *pushChartPath,
			repoName:       *pushTargetRepository,
			force:          *pushForce,
			dryRun:         *pushDryRun,
			ignoreIfExists: *pushIgnoreIfExists,
			acl:            *acl,
=======
			chartPath:   *pushChartPath,
			repoName:    *pushTargetRepository,
			force:       *pushForce,
      acl:         *acl,
			repoBaseURL: *repoBaseURL,
>>>>>>> 69756d58
		}

	case actionReindex:
		act = reindexAction{
			repoName:    *reindexTargetRepository,
   		acl:         *acl,
			repoBaseURL: *repoBaseURL,
		}
		defer fmt.Printf("Repository %s was successfully reindexed.\n", *reindexTargetRepository)

	case actionDelete:
		act = deleteAction{
			name:     *deleteChartName,
			version:  *deleteChartVersion,
			repoName: *deleteTargetRepository,
			acl:      *acl,
		}
	default:
		return
	}

	ctx, cancel := context.WithTimeout(context.Background(), *timeout)
	defer cancel()

	err := act.Run(ctx)
	switch err {
	case nil:
	case ErrChartExists:
		log.Fatalf("The chart already exists in the repository and cannot be overwritten without an explicit intent. If you want to replace existing chart, use --force flag:\n\n\thelm s3 push --force %s %s\n\n", *pushChartPath, *pushTargetRepository)
	default:
		log.Fatal(err)
	}
}

func isAction(name string) bool {
	return name == actionDelete ||
		name == actionInit ||
		name == actionPush ||
		name == actionReindex ||
		name == actionVersion
}<|MERGE_RESOLUTION|>--- conflicted
+++ resolved
@@ -6,8 +6,6 @@
 	"log"
 	"os"
 	"time"
-
-	"gopkg.in/alecthomas/kingpin.v2"
 )
 
 var (
@@ -128,26 +126,19 @@
 
 	case actionPush:
 		act = pushAction{
-<<<<<<< HEAD
 			chartPath:      *pushChartPath,
 			repoName:       *pushTargetRepository,
 			force:          *pushForce,
 			dryRun:         *pushDryRun,
 			ignoreIfExists: *pushIgnoreIfExists,
 			acl:            *acl,
-=======
-			chartPath:   *pushChartPath,
-			repoName:    *pushTargetRepository,
-			force:       *pushForce,
-      acl:         *acl,
-			repoBaseURL: *repoBaseURL,
->>>>>>> 69756d58
+			repoBaseURL:    *repoBaseURL,
 		}
 
 	case actionReindex:
 		act = reindexAction{
 			repoName:    *reindexTargetRepository,
-   		acl:         *acl,
+			acl:         *acl,
 			repoBaseURL: *repoBaseURL,
 		}
 		defer fmt.Printf("Repository %s was successfully reindexed.\n", *reindexTargetRepository)
